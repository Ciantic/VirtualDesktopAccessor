[package]
name = "dll"
version = "0.1.0"
authors = ["Jari Pennanen <ciantic@oksidi.com>"]
edition = "2018"
publish = false

[lib]
name = "VirtualDesktopAccessor"
crate-type = ["cdylib"]

# [profile.release]
# strip = true  # Automatically strip symbols from the binary.
# opt-level = "z"  # Optimize for size.
# lto = true
# codegen-units = 1
# panic = "abort"

[dependencies]
winvd = { path = "../", features = ["crossbeam-channel"] }
once_cell = "1.5.0"
<<<<<<< HEAD

[build-dependencies]
cbindgen = "0.24.3"
=======
crossbeam-channel = { version = "0.5" }
>>>>>>> 6062973e
<|MERGE_RESOLUTION|>--- conflicted
+++ resolved
@@ -19,10 +19,7 @@
 [dependencies]
 winvd = { path = "../", features = ["crossbeam-channel"] }
 once_cell = "1.5.0"
-<<<<<<< HEAD
+crossbeam-channel = { version = "0.5" }
 
 [build-dependencies]
-cbindgen = "0.24.3"
-=======
-crossbeam-channel = { version = "0.5" }
->>>>>>> 6062973e
+cbindgen = "0.24.3"